--- conflicted
+++ resolved
@@ -9,14 +9,6 @@
     "forceConsistentCasingInFileNames": true,
     "resolveJsonModule": true
   },
-<<<<<<< HEAD
-  "include": ["servers/**/*"],
-  "exclude": ["node_modules"]
-=======
-
-  "include": ["servers/**/*"],
-  "exclude": ["node_modules"]
-=======
   "include": [],
   "exclude": [
     "node_modules",
@@ -28,6 +20,4 @@
     { "path": "./servers/server-google-styleguide" },
     { "path": "./servers/server-typestyle" }
   ]
-
->>>>>>> 5f644dd2
 }